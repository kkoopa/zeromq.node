--- conflicted
+++ resolved
@@ -8,12 +8,8 @@
     "url": "http://github.com/JustinTulloss/zeromq.node.git"
   },
   "dependencies": {
-<<<<<<< HEAD
     "set-immediate": "*",
     "nan": "~0.3.0"
-=======
-    "set-immediate": "*"
->>>>>>> 7d83f444
   },
   "devDependencies": {
     "should": "*",
