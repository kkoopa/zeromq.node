--- conflicted
+++ resolved
@@ -1,10 +1,6 @@
 {
     "name": "zeromq",
-<<<<<<< HEAD
-    "version": "0.3.0-recoset",
-=======
     "version": "0.3.1",
->>>>>>> ad39377e
     "description": "Bindings for node.js to zeromq",
     "main": "zeromq",
     "repository": {
@@ -19,6 +15,6 @@
         "Stéphan Kochen <stephan@kochen.nl> (http://stephan.kochen.nl/)",
         "Mike Castleman <m@mlcastle.net> (http://mlcastle.net/)",
         "Matt Crocker",
-        "Jeremy Barnes <jeremny@barneso.com> (http://www.barneso.com/)"
+        "Jeremy Barnes <jeremy@barneso.com> (http://www.barneso.com/)"
     ]
 }