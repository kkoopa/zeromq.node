--- conflicted
+++ resolved
@@ -102,18 +102,13 @@
     private:
       static NAN_METHOD(New);
       Socket(Context *context, int type);
-<<<<<<< HEAD
+
       static Socket* GetSocket(_NAN_METHOD_ARGS);
       static NAN_GETTER(GetState);
-=======
-      static Socket* GetSocket(const Arguments &args);
-
-      static Handle<Value> GetState(Local<String> p, const AccessorInfo& info);
 
       static Handle<Value> GetPending(Local<String> p, const AccessorInfo& info);
       static void SetPending(Local<String> p, Local<Value> v, const AccessorInfo& info);
 
->>>>>>> 69935659
       template<typename T>
       Handle<Value> GetSockOpt(int option);
       template<typename T>
@@ -263,13 +258,9 @@
     Local<FunctionTemplate> t = FunctionTemplate::New(New);
     t->InstanceTemplate()->SetInternalFieldCount(1);
     t->InstanceTemplate()->SetAccessor(
-<<<<<<< HEAD
       String::NewSymbol("state"), Socket::GetState);
-=======
-        String::NewSymbol("state"), GetState, NULL);
     t->InstanceTemplate()->SetAccessor(
-        String::NewSymbol("pending"), GetPending, SetPending);
->>>>>>> 69935659
+      String::NewSymbol("pending"), GetPending, SetPending);
 
     NODE_SET_PROTOTYPE_METHOD(t, "bind", Bind);
     NODE_SET_PROTOTYPE_METHOD(t, "bindSync", BindSync);
@@ -326,21 +317,15 @@
 
   bool
   Socket::IsReady() {
-<<<<<<< HEAD
     zmq_pollitem_t item = {socket_, 0, ZMQ_POLLIN, 0};
+    if (pending_ > 0)
+      item.events |= ZMQ_POLLOUT;
+
     int rc = zmq_poll(&item, 1, 0);
     if (rc < 0) {
       throw std::runtime_error(ErrorMessage());
     }
     return item.revents & (ZMQ_POLLIN);
-=======
-    zmq_pollitem_t items[1];
-    items[0].socket = socket_;
-    items[0].events = ZMQ_POLLIN;
-    if (pending_ > 0)
-      items[0].events |= ZMQ_POLLOUT;
-    return zmq_poll(items, 1, 0);
->>>>>>> 69935659
   }
 
   void
@@ -565,7 +550,6 @@
 
     GET_SOCKET(args);
 
-<<<<<<< HEAD
     if (opts_int.count(option)) {
       NanReturnValue(socket->GetSockOpt<int>(option));
     } else if (opts_uint32.count(option)) {
@@ -578,49 +562,6 @@
       NanReturnValue(socket->GetSockOpt<char*>(option));
     } else {
       return NanThrowError(zmq_strerror(EINVAL));
-=======
-    // FIXME: How to handle ZMQ_FD on Windows?
-    switch (option) {
-      case 1:
-      case ZMQ_AFFINITY:
-      case ZMQ_SNDBUF:
-      case ZMQ_RCVBUF:
-      case ZMQ_RCVMORE:
-        return socket->GetSockOpt<uint64_t>(option);
-      case 3:
-      case ZMQ_RATE:
-      case ZMQ_RECOVERY_IVL:
-      case 10:
-        return socket->GetSockOpt<int64_t>(option);
-      case ZMQ_IDENTITY:
-#ifdef ZMQ_LAST_ENDPOINT
-      case ZMQ_LAST_ENDPOINT:
-#endif
-        return socket->GetSockOpt<char*>(option);
-      case ZMQ_EVENTS:
-        return socket->GetSockOpt<uint32_t>(option);
-      case 23: /* ZMQ_SNDHWM */
-      case 24: /* ZMQ_RCVHWM */
-      case ZMQ_FD:
-      case ZMQ_TYPE:
-      case ZMQ_LINGER:
-      case ZMQ_RECONNECT_IVL:
-      case ZMQ_BACKLOG:
-#if ZMQ_VERSION_MAJOR > 2
-      case ZMQ_TCP_KEEPALIVE:
-      case ZMQ_TCP_KEEPALIVE_CNT:
-      case ZMQ_TCP_KEEPALIVE_IDLE:
-      case ZMQ_TCP_KEEPALIVE_INTVL:
-#endif
-        return socket->GetSockOpt<int>(option);
-      case ZMQ_SUBSCRIBE:
-      case ZMQ_UNSUBSCRIBE:
-        return ThrowException(Exception::TypeError(
-          String::New("Socket option cannot be read")));
-      default:
-        return ThrowException(Exception::TypeError(
-            String::New("Unknown socket option")));
->>>>>>> 69935659
     }
   }
 
@@ -633,7 +574,6 @@
     int64_t option = args[0]->ToInteger()->Value();
     GET_SOCKET(args);
 
-<<<<<<< HEAD
     if (opts_int.count(option)) {
       NanReturnValue(socket->SetSockOpt<int>(option, args[1]));
     } else if (opts_uint32.count(option)) {
@@ -646,44 +586,6 @@
       NanReturnValue(socket->SetSockOpt<char*>(option, args[1]));
     } else {
       return NanThrowError(zmq_strerror(EINVAL));
-=======
-    switch (option) {
-      case 1:
-      case ZMQ_AFFINITY:
-      case ZMQ_SNDBUF:
-      case ZMQ_RCVBUF:
-        return socket->SetSockOpt<uint64_t>(option, args[1]);
-      case 3:
-      case ZMQ_RATE:
-      case ZMQ_RECOVERY_IVL:
-      case 10:
-        return socket->SetSockOpt<int64_t>(option, args[1]);
-      case ZMQ_IDENTITY:
-      case ZMQ_SUBSCRIBE:
-      case ZMQ_UNSUBSCRIBE:
-        return socket->SetSockOpt<char*>(option, args[1]);
-      case 23: /* ZMQ_SNDHWM */
-      case 24: /* ZMQ_RCVHWM */
-      case ZMQ_LINGER:
-      case ZMQ_RECONNECT_IVL:
-      case ZMQ_BACKLOG:
-#if ZMQ_VERSION_MAJOR > 2
-      case ZMQ_TCP_KEEPALIVE:
-      case ZMQ_TCP_KEEPALIVE_CNT:
-      case ZMQ_TCP_KEEPALIVE_IDLE:
-      case ZMQ_TCP_KEEPALIVE_INTVL:
-#endif
-        return socket->SetSockOpt<int>(option, args[1]);
-      case ZMQ_RCVMORE:
-      case ZMQ_EVENTS:
-      case ZMQ_FD:
-      case ZMQ_TYPE:
-        return ThrowException(Exception::TypeError(
-          String::New("Socket option cannot be written")));
-      default:
-        return ThrowException(Exception::TypeError(
-          String::New("Unknown socket option")));
->>>>>>> 69935659
     }
   }
 
@@ -1271,46 +1173,6 @@
     NODE_DEFINE_CONSTANT(target, ZMQ_PULL);
     NODE_DEFINE_CONSTANT(target, ZMQ_PAIR);
 
-<<<<<<< HEAD
-=======
-    #if ZMQ_VERSION_MAJOR == 2
-    NODE_DEFINE_CONSTANT(target, ZMQ_HWM);
-    NODE_DEFINE_CONSTANT(target, ZMQ_SWAP);
-    #else
-    NODE_DEFINE_CONSTANT(target, ZMQ_SNDHWM);
-    NODE_DEFINE_CONSTANT(target, ZMQ_RCVHWM);
-    #endif
-    NODE_DEFINE_CONSTANT(target, ZMQ_AFFINITY);
-    NODE_DEFINE_CONSTANT(target, ZMQ_IDENTITY);
-
-    #ifdef ZMQ_LAST_ENDPOINT
-    NODE_DEFINE_CONSTANT(target, ZMQ_LAST_ENDPOINT);
-    #endif
-
-    NODE_DEFINE_CONSTANT(target, ZMQ_SUBSCRIBE);
-    NODE_DEFINE_CONSTANT(target, ZMQ_UNSUBSCRIBE);
-    NODE_DEFINE_CONSTANT(target, ZMQ_RATE);
-    NODE_DEFINE_CONSTANT(target, ZMQ_RECOVERY_IVL);
-    #if ZMQ_VERSION_MAJOR == 2
-    NODE_DEFINE_CONSTANT(target, ZMQ_MCAST_LOOP);
-    #endif
-    NODE_DEFINE_CONSTANT(target, ZMQ_SNDBUF);
-    NODE_DEFINE_CONSTANT(target, ZMQ_RCVBUF);
-    NODE_DEFINE_CONSTANT(target, ZMQ_RCVMORE);
-    NODE_DEFINE_CONSTANT(target, ZMQ_FD);
-    NODE_DEFINE_CONSTANT(target, ZMQ_EVENTS);
-    NODE_DEFINE_CONSTANT(target, ZMQ_TYPE);
-    NODE_DEFINE_CONSTANT(target, ZMQ_LINGER);
-    NODE_DEFINE_CONSTANT(target, ZMQ_RECONNECT_IVL);
-    NODE_DEFINE_CONSTANT(target, ZMQ_BACKLOG);
-    #if ZMQ_VERSION_MAJOR > 2
-    NODE_DEFINE_CONSTANT(target, ZMQ_TCP_KEEPALIVE);
-    NODE_DEFINE_CONSTANT(target, ZMQ_TCP_KEEPALIVE_CNT);
-    NODE_DEFINE_CONSTANT(target, ZMQ_TCP_KEEPALIVE_IDLE);
-    NODE_DEFINE_CONSTANT(target, ZMQ_TCP_KEEPALIVE_INTVL);
-    #endif
-
->>>>>>> 69935659
     NODE_DEFINE_CONSTANT(target, ZMQ_POLLIN);
     NODE_DEFINE_CONSTANT(target, ZMQ_POLLOUT);
     NODE_DEFINE_CONSTANT(target, ZMQ_POLLERR);
