/*
 * Copyright (c) 2011 Justin Tulloss
 * Copyright (c) 2010 Justin Tulloss
 *
 * Permission is hereby granted, free of charge, to any person obtaining a copy
 * of this software and associated documentation files (the "Software"), to deal
 * in the Software without restriction, including without limitation the rights
 * to use, copy, modify, merge, publish, distribute, sublicense, and/or sell
 * copies of the Software, and to permit persons to whom the Software is
 * furnished to do so, subject to the following conditions:
 *
 * The above copyright notice and this permission notice shall be included in
 * all copies or substantial portions of the Software.
 *
 * THE SOFTWARE IS PROVIDED "AS IS", WITHOUT WARRANTY OF ANY KIND, EXPRESS OR
 * IMPLIED, INCLUDING BUT NOT LIMITED TO THE WARRANTIES OF MERCHANTABILITY,
 * FITNESS FOR A PARTICULAR PURPOSE AND NONINFRINGEMENT. IN NO EVENT SHALL THE
 * AUTHORS OR COPYRIGHT HOLDERS BE LIABLE FOR ANY CLAIM, DAMAGES OR OTHER
 * LIABILITY, WHETHER IN AN ACTION OF CONTRACT, TORT OR OTHERWISE, ARISING FROM,
 * OUT OF OR IN CONNECTION WITH THE SOFTWARE OR THE USE OR OTHER DEALINGS IN
 * THE SOFTWARE.
 */

#include <v8.h>
#include <node.h>
#include <node_version.h>
#include <node_buffer.h>
#include <zmq.h>
#include <assert.h>
#include <stdio.h>
#include <stdlib.h>
#include <string.h>
#include <errno.h>
#include <stdexcept>
#include <set>
#include "nan.h"

#ifdef _WIN32
# define snprintf _snprintf_s
  typedef BOOL (WINAPI* SetDllDirectoryFunc)(wchar_t *lpPathName);
  class SetDllDirectoryCaller {
   public:
    explicit SetDllDirectoryCaller() : func_(NULL) { }
    ~SetDllDirectoryCaller() {
      if (func_)
        func_(NULL);
    }
    // Sets the SetDllDirectory function pointer to activates this object.
    void set_func(SetDllDirectoryFunc func) { func_ = func; }
   private:
    SetDllDirectoryFunc func_;
  };
#endif

#define ZMQ_CAN_DISCONNECT (ZMQ_VERSION_MAJOR == 3 && ZMQ_VERSION_MINOR >= 2) || ZMQ_VERSION_MAJOR > 3
#define ZMQ_CAN_UNBIND (ZMQ_VERSION_MAJOR == 3 && ZMQ_VERSION_MINOR >= 2) || ZMQ_VERSION_MAJOR > 3

using namespace v8;
using namespace node;

enum {
    STATE_READY
  , STATE_BUSY
  , STATE_CLOSED
};

namespace zmq {

  std::set<int> opts_int;
  std::set<int> opts_uint32;
  std::set<int> opts_int64;
  std::set<int> opts_uint64;
  std::set<int> opts_binary;

  class Socket;

  class Context : public ObjectWrap {
    friend class Socket;
    public:
      static void Initialize(v8::Handle<v8::Object> target);
      virtual ~Context();

    private:
      Context(int io_threads);
      static NAN_METHOD(New);
      static Context *GetContext(_NAN_METHOD_ARGS);
      void Close();
      static NAN_METHOD(Close);
      void* context_;
  };

  class Socket : public ObjectWrap {
    public:
      static void Initialize(v8::Handle<v8::Object> target);
      virtual ~Socket();
      void CallbackIfReady();

    private:
      static NAN_METHOD(New);
      Socket(Context *context, int type);
      static Socket* GetSocket(_NAN_METHOD_ARGS);
      static NAN_GETTER(GetState);
      template<typename T>
      Handle<Value> GetSockOpt(int option);
      template<typename T>
      Handle<Value> SetSockOpt(int option, Handle<Value> wrappedValue);
      static NAN_METHOD(GetSockOpt);
      static NAN_METHOD(SetSockOpt);

      struct BindState;
      static NAN_METHOD(Bind);

      static void UV_BindAsync(uv_work_t* req);
      static void UV_BindAsyncAfter(uv_work_t* req);

      static NAN_METHOD(BindSync);
#if ZMQ_CAN_UNBIND
      static NAN_METHOD(Unbind);

      static void UV_UnbindAsync(uv_work_t* req);
      static void UV_UnbindAsyncAfter(uv_work_t* req);

      static NAN_METHOD(UnbindSync);
#endif
      static NAN_METHOD(Connect);
#if ZMQ_CAN_DISCONNECT
      static NAN_METHOD(Disconnect);
#endif

      class IncomingMessage;
      static NAN_METHOD(Recv);
      class OutgoingMessage;
      static NAN_METHOD(Send);
      void Close();
      static NAN_METHOD(Close);

      Persistent<Object> context_;
      void *socket_;
      uint8_t state_;
      int32_t endpoints;

      bool IsReady();
      uv_poll_t *poll_handle_;
      static void UV_PollCallback(uv_poll_t* handle, int status, int events);
  };

  Persistent<String> callback_symbol;

  static void
  Initialize(Handle<Object> target);

  /*
   * Helpers for dealing with ØMQ errors.
   */

  static inline const char*
  ErrorMessage() {
    return zmq_strerror(zmq_errno());
  }

  static inline Local<Value>
  ExceptionFromError() {
    return Exception::Error(String::New(ErrorMessage()));
  }


  /*
   * Context methods.
   */

  void
  Context::Initialize(v8::Handle<v8::Object> target) {
    NanScope();
    Local<FunctionTemplate> t = FunctionTemplate::New(New);
    t->InstanceTemplate()->SetInternalFieldCount(1);

    NODE_SET_PROTOTYPE_METHOD(t, "close", Close);

    target->Set(String::NewSymbol("Context"), t->GetFunction());
  }


  Context::~Context() {
    Close();
  }

  NAN_METHOD(Context::New) {
    NanScope();
    assert(args.IsConstructCall());
    int io_threads = 1;
    if (args.Length() == 1) {
      if (!args[0]->IsNumber()) {
        return NanThrowTypeError("io_threads must be an integer");
      }
      io_threads = (int) args[0]->ToInteger()->Value();
      if (io_threads < 1) {
        return NanThrowRangeError("io_threads must be a positive number");
      }
    }
    Context *context = new Context(io_threads);
    context->Wrap(args.This());
    NanReturnValue(args.This());
  }

  Context::Context(int io_threads) : ObjectWrap() {
    context_ = zmq_init(io_threads);
    if (!context_) throw std::runtime_error(ErrorMessage());
  }

  Context *
  Context::GetContext(_NAN_METHOD_ARGS) {
    return ObjectWrap::Unwrap<Context>(args.This());
  }

  void
  Context::Close() {
    if (context_ != NULL) {
      if (zmq_term(context_) < 0) throw std::runtime_error(ErrorMessage());
      context_ = NULL;
    }
  }

  NAN_METHOD(Context::Close) {
    NanScope();
    GetContext(args)->Close();
    NanReturnUndefined();
  }

  /*
   * Socket methods.
   */

  void
  Socket::Initialize(v8::Handle<v8::Object> target) {
    NanScope();

    Local<FunctionTemplate> t = FunctionTemplate::New(New);
    t->InstanceTemplate()->SetInternalFieldCount(1);
    t->InstanceTemplate()->SetAccessor(
      String::NewSymbol("state"), Socket::GetState);

    NODE_SET_PROTOTYPE_METHOD(t, "bind", Bind);
    NODE_SET_PROTOTYPE_METHOD(t, "bindSync", BindSync);
#if ZMQ_CAN_UNBIND
    NODE_SET_PROTOTYPE_METHOD(t, "unbind", Unbind);
    NODE_SET_PROTOTYPE_METHOD(t, "unbindSync", UnbindSync);
#endif
    NODE_SET_PROTOTYPE_METHOD(t, "connect", Connect);
    NODE_SET_PROTOTYPE_METHOD(t, "getsockopt", GetSockOpt);
    NODE_SET_PROTOTYPE_METHOD(t, "setsockopt", SetSockOpt);
    NODE_SET_PROTOTYPE_METHOD(t, "recv", Recv);
    NODE_SET_PROTOTYPE_METHOD(t, "send", Send);
    NODE_SET_PROTOTYPE_METHOD(t, "close", Close);

#if ZMQ_CAN_DISCONNECT
    NODE_SET_PROTOTYPE_METHOD(t, "disconnect", Disconnect);
#endif

    target->Set(String::NewSymbol("Socket"), t->GetFunction());

    NanAssignPersistent(String, callback_symbol, String::NewSymbol("onReady"));
  }

  Socket::~Socket() {
    Close();
  }

  NAN_METHOD(Socket::New) {
    NanScope();
    assert(args.IsConstructCall());

    if (args.Length() != 2) {
      return NanThrowError("Must pass a context and a type to constructor");
    }

    Context *context = ObjectWrap::Unwrap<Context>(args[0]->ToObject());

    if (!args[1]->IsNumber()) {
      return NanThrowTypeError("Type must be an integer");
    }

    int type = (int) args[1]->ToInteger()->Value();

    Socket *socket = new Socket(context, type);
    socket->Wrap(args.This());
    NanReturnValue(args.This());
  }

  bool
  Socket::IsReady() {
    zmq_pollitem_t item = {socket_, 0, ZMQ_POLLIN | ZMQ_POLLOUT, 0};
    int rc = zmq_poll(&item, 1, 0);
    if (rc < 0) {
      throw std::runtime_error(ErrorMessage());
    }
    return item.revents & (ZMQ_POLLIN | ZMQ_POLLOUT);
  }

  void
  Socket::CallbackIfReady() {
    if (this->IsReady()) {
      NanScope();

      Local<Value> callback_v = NanObjectWrapHandle(this)->Get(NanPersistentToLocal(callback_symbol));
      if (!callback_v->IsFunction()) {
        return;
      }

      TryCatch try_catch;

      callback_v.As<Function>()->Call(NanObjectWrapHandle(this), 0, NULL);

      if (try_catch.HasCaught()) {
        FatalException(try_catch);
      }
    }
  }

  void
  Socket::UV_PollCallback(uv_poll_t* handle, int status, int events) {
    assert(status == 0);

    Socket* s = static_cast<Socket*>(handle->data);
    s->CallbackIfReady();
  }

  Socket::Socket(Context *context, int type) : ObjectWrap() {
    NanAssignPersistent(Object, context_, NanObjectWrapHandle(context));
    socket_ = zmq_socket(context->context_, type);
    state_ = STATE_READY;

    endpoints = 0;

    poll_handle_ = new uv_poll_t;

    poll_handle_->data = this;

    uv_os_sock_t socket;
    size_t len = sizeof(uv_os_sock_t);

    if (zmq_getsockopt(socket_, ZMQ_FD, &socket, &len)) {
      throw std::runtime_error(ErrorMessage());
    }

    uv_poll_init_socket(uv_default_loop(), poll_handle_, socket);
    uv_poll_start(poll_handle_, UV_READABLE, Socket::UV_PollCallback);
  }

  Socket *
  Socket::GetSocket(_NAN_METHOD_ARGS) {
    return ObjectWrap::Unwrap<Socket>(args.This());
  }

  /*
   * This macro makes a call to GetSocket and checks the socket state. These two
   * things go hand in hand everywhere in our code.
   */
  #define GET_SOCKET(args)                                      \
      Socket* socket = GetSocket(args);                         \
      if (socket->state_ == STATE_CLOSED)                       \
          return NanThrowTypeError("Socket is closed");         \
      if (socket->state_ == STATE_BUSY)                         \
          return NanThrowTypeError("Socket is busy");

  NAN_GETTER(Socket::GetState) {
    NanScope();
    Socket* socket = ObjectWrap::Unwrap<Socket>(args.Holder());
    NanReturnValue(Integer::New(socket->state_));
  }

  template<typename T>
  Handle<Value> Socket::GetSockOpt(int option) {
    T value = 0;
    size_t len = sizeof(T);
    if (zmq_getsockopt(socket_, option, &value, &len) < 0)
      return ThrowException(ExceptionFromError());
    return Integer::New(value);
  }

  template<typename T>
  Handle<Value> Socket::SetSockOpt(int option, Handle<Value> wrappedValue) {
    if (!wrappedValue->IsNumber())
      return ThrowException(Exception::TypeError(
          String::New("Value must be an integer")));
    T value = (T) wrappedValue->ToInteger()->Value();
    if (zmq_setsockopt(socket_, option, &value, sizeof(T)) < 0)
      return ThrowException(ExceptionFromError());
    return Undefined();
  }

  template<> Handle<Value>
  Socket::GetSockOpt<char*>(int option) {
    char value[1024];
    size_t len = sizeof(value) - 1;
    if (zmq_getsockopt(socket_, option, value, &len) < 0)
      return ThrowException(ExceptionFromError());
    value[len] = '\0';
    return v8::String::New(value);
  }

  template<> Handle<Value>
  Socket::SetSockOpt<char*>(int option, Handle<Value> wrappedValue) {
    if (!Buffer::HasInstance(wrappedValue))
      return ThrowException(Exception::TypeError(
          String::New("Value must be a buffer")));
    Local<Object> buf = wrappedValue->ToObject();
    size_t length = Buffer::Length(buf);
    if (zmq_setsockopt(socket_, option, Buffer::Data(buf), length) < 0)
      return ThrowException(ExceptionFromError());
    return Undefined();
  }

  NAN_METHOD(Socket::GetSockOpt) {
    NanScope();
    if (args.Length() != 1)
      return NanThrowError("Must pass an option");
    if (!args[0]->IsNumber())
      return NanThrowTypeError("Option must be an integer");
    int64_t option = args[0]->ToInteger()->Value();

    GET_SOCKET(args);

    if (opts_int.count(option)) {
      NanReturnValue(socket->GetSockOpt<int>(option));
    } else if (opts_uint32.count(option)) {
      NanReturnValue(socket->GetSockOpt<uint32_t>(option));
    } else if (opts_int64.count(option)) {
      NanReturnValue(socket->GetSockOpt<int64_t>(option));
    } else if (opts_uint64.count(option)) {
      NanReturnValue(socket->GetSockOpt<uint64_t>(option));
    } else if (opts_binary.count(option)) {
      NanReturnValue(socket->GetSockOpt<char*>(option));
    } else {
      return NanThrowError(zmq_strerror(EINVAL));
    }
  }

  NAN_METHOD(Socket::SetSockOpt) {
    NanScope();
    if (args.Length() != 2)
      return NanThrowError("Must pass an option and a value");
    if (!args[0]->IsNumber())
       return NanThrowTypeError("Option must be an integer");
    int64_t option = args[0]->ToInteger()->Value();
    GET_SOCKET(args);

    if (opts_int.count(option)) {
      NanReturnValue(socket->SetSockOpt<int>(option, args[1]));
    } else if (opts_uint32.count(option)) {
      NanReturnValue(socket->SetSockOpt<uint32_t>(option, args[1]));
    } else if (opts_int64.count(option)) {
      NanReturnValue(socket->SetSockOpt<int64_t>(option, args[1]));
    } else if (opts_uint64.count(option)) {
      NanReturnValue(socket->SetSockOpt<uint64_t>(option, args[1]));
    } else if (opts_binary.count(option)) {
      NanReturnValue(socket->SetSockOpt<char*>(option, args[1]));
    } else {
      return NanThrowError(zmq_strerror(EINVAL));
    }
  }

  struct Socket::BindState {
    BindState(Socket* sock_, Handle<Function> cb_, Handle<String> addr_)
          : addr(addr_) {
      NanAssignPersistent(Object, sock_obj, NanObjectWrapHandle(sock_));
      sock = sock_->socket_;
      NanAssignPersistent(Function, cb, cb_);
      error = 0;
    }

    ~BindState() {
      NanDispose(sock_obj);
      sock_obj.Clear();
      NanDispose(cb);
      cb.Clear();
    }

    Persistent<Object> sock_obj;
    void* sock;
    Persistent<Function> cb;
    String::Utf8Value addr;
    int error;
  };

  NAN_METHOD(Socket::Bind) {
    NanScope();
    if (!args[0]->IsString())
      return NanThrowTypeError("Address must be a string!");
    Local<String> addr = args[0].As<String>();
    if (args.Length() > 1 && !args[1]->IsFunction())
      return NanThrowTypeError("Provided callback must be a function");
    Local<Function> cb = Local<Function>::Cast(args[1]);

    GET_SOCKET(args);

    BindState* state = new BindState(socket, cb, addr);
    uv_work_t* req = new uv_work_t;
    req->data = state;
    uv_queue_work(uv_default_loop(),
                  req,
                  UV_BindAsync,
                  (uv_after_work_cb)UV_BindAsyncAfter);

    NanReturnUndefined();
  }

  void Socket::UV_BindAsync(uv_work_t* req) {
    BindState* state = static_cast<BindState*>(req->data);
    if (zmq_bind(state->sock, *state->addr) < 0)
        state->error = zmq_errno();
  }

  void Socket::UV_BindAsyncAfter(uv_work_t* req) {
    BindState* state = static_cast<BindState*>(req->data);
    NanScope();

    Local<Value> argv[1];

    if (state->error) {
      argv[0] = Exception::Error(String::New(zmq_strerror(state->error)));
    } else {
      argv[0] = Local<Value>::New(Undefined());
    }

    Local<Function> cb = NanPersistentToLocal(state->cb);

    Socket *socket = ObjectWrap::Unwrap<Socket>(NanPersistentToLocal(state->sock_obj));
<<<<<<< HEAD
    delete state;
=======
    socket->state_ = STATE_READY;
>>>>>>> 4929b39d

    if (socket->endpoints == 0)
      socket->Ref();
    socket->endpoints += 1;

    TryCatch try_catch;
    cb->Call(v8::Context::GetCurrent()->Global(), 1, argv);
    if (try_catch.HasCaught()) FatalException(try_catch);

    delete state;
    delete req;
  }

  NAN_METHOD(Socket::BindSync) {
    NanScope();
    if (!args[0]->IsString())
      return NanThrowTypeError("Address must be a string!");
    String::Utf8Value addr(args[0].As<String>());
    GET_SOCKET(args);
    if (zmq_bind(socket->socket_, *addr) < 0)
      return NanThrowError(ErrorMessage());

    if (socket->endpoints == 0)
      socket->Ref();

    socket->endpoints += 1;

    NanReturnUndefined();
  }

#if ZMQ_CAN_UNBIND
  NAN_METHOD(Socket::Unbind) {
    NanScope();
    if (!args[0]->IsString())
      return NanThrowTypeError("Address must be a string!");
    Local<String> addr = args[0].As<String>();
    if (args.Length() > 1 && !args[1]->IsFunction())
      return NanThrowTypeError("Provided callback must be a function");
    Local<Function> cb = Local<Function>::Cast(args[1]);

    GET_SOCKET(args);

    BindState* state = new BindState(socket, cb, addr);
    uv_work_t* req = new uv_work_t;
    req->data = state;
    uv_queue_work(uv_default_loop(),
                  req,
                  UV_UnbindAsync,
                  (uv_after_work_cb)UV_UnbindAsyncAfter);
    NanReturnUndefined();
  }

  void Socket::UV_UnbindAsync(uv_work_t* req) {
    BindState* state = static_cast<BindState*>(req->data);
    if (zmq_unbind(state->sock, *state->addr) < 0)
        state->error = zmq_errno();
  }

  void Socket::UV_UnbindAsyncAfter(uv_work_t* req) {
    BindState* state = static_cast<BindState*>(req->data);
    NanScope();

    Local<Value> argv[1];

    if (state->error) {
      argv[0] = Exception::Error(String::New(zmq_strerror(state->error)));
    } else {
      argv[0] = Local<Value>::New(Undefined());
    }

    Local<Function> cb = NanPersistentToLocal(state->cb);

    Socket *socket = ObjectWrap::Unwrap<Socket>(NanPersistentToLocal(state->sock_obj));
    delete state;

    if (--socket->endpoints == 0)
      socket->Unref();

    TryCatch try_catch;
    cb->Call(v8::Context::GetCurrent()->Global(), 1, argv);
    if (try_catch.HasCaught()) FatalException(try_catch);

    delete req;
  }

  NAN_METHOD(Socket::UnbindSync) {
    NanScope();
    if (!args[0]->IsString())
      return NanThrowTypeError("Address must be a string!");
    String::Utf8Value addr(args[0].As<String>());
    GET_SOCKET(args);
    if (zmq_unbind(socket->socket_, *addr) < 0)
      return NanThrowError(ErrorMessage());

    if (--socket->endpoints == 0)
      socket->Unref();

    NanReturnUndefined();
  }
#endif

  NAN_METHOD(Socket::Connect) {
    NanScope();
    if (!args[0]->IsString()) {
      return NanThrowTypeError("Address must be a string!");
    }

    GET_SOCKET(args);

    String::Utf8Value address(args[0].As<String>());
    if (zmq_connect(socket->socket_, *address))
      return NanThrowError(ErrorMessage());

    if (socket->endpoints++ == 0)
      socket->Ref();

    NanReturnUndefined();
  }

#if ZMQ_CAN_DISCONNECT
  NAN_METHOD(Socket::Disconnect) {
    NanScope();

    if (!args[0]->IsString()) {
      return NanThrowTypeError("Address must be a string!");
    }

    GET_SOCKET(args);

    String::Utf8Value address(args[0].As<String>());
    if (zmq_disconnect(socket->socket_, *address))
      return NanThrowError(ErrorMessage());
    if (--socket->endpoints == 0)
      socket->Unref();

    NanReturnUndefined();
  }
#endif

  /*
   * An object that creates an empty ØMQ message, which can be used for
   * zmq_recv. After the receive call, a Buffer object wrapping the ØMQ
   * message can be requested. The reference for the ØMQ message will
   * remain while the data is in use by the Buffer.
   */

  class Socket::IncomingMessage {
    public:
      inline IncomingMessage() {
        msgref_ = new MessageReference();
      };

      inline ~IncomingMessage() {
        if (buf_.IsEmpty() && msgref_) {
          delete msgref_;
          msgref_ = NULL;
        } else {
          NanDispose(buf_);
          buf_.Clear();
        }
      };

      inline operator zmq_msg_t*() {
        return *msgref_;
      }

      inline Local<Value> GetBuffer() {
        if (buf_.IsEmpty()) {
          Local<Object> buf_obj = NanNewBufferHandle((char*)zmq_msg_data(*msgref_), zmq_msg_size(*msgref_), FreeCallback, msgref_);
          if (buf_obj.IsEmpty()) {
            return Local<Value>();
          }
          NanAssignPersistent(Object, buf_, buf_obj);
        }
        return NanPersistentToLocal(buf_);
      }

    private:
      static void FreeCallback(char* data, void* message) {
        delete (MessageReference*) message;
      }

      class MessageReference {
        public:
          inline MessageReference() {
            if (zmq_msg_init(&msg_) < 0)
              throw std::runtime_error(ErrorMessage());
          }

          inline ~MessageReference() {
            if (zmq_msg_close(&msg_) < 0)
              throw std::runtime_error(ErrorMessage());
          }

          inline operator zmq_msg_t*() {
            return &msg_;
          }

        private:
          zmq_msg_t msg_;
      };

      Persistent<Object> buf_;
      MessageReference* msgref_;
  };

  NAN_METHOD(Socket::Recv) {
    NanScope();
    int flags = 0;
    int argc = args.Length();
    if (argc == 1) {
      if (!args[0]->IsNumber())
        return NanThrowTypeError("Argument should be an integer");
      flags = args[0]->ToInteger()->Value();
    } else if (argc != 0) {
      return NanThrowTypeError("Only one argument at most was expected");
    }

    GET_SOCKET(args);

    IncomingMessage msg;
    #if ZMQ_VERSION_MAJOR == 2
      if (zmq_recv(socket->socket_, msg, flags) < 0)
        return NanThrowError(ErrorMessage());
    #else
      if (zmq_recvmsg(socket->socket_, msg, flags) < 0)
        return NanThrowError(ErrorMessage());
    #endif
    NanReturnValue(msg.GetBuffer());
  }

  /*
   * An object that creates a ØMQ message from the given Buffer Object,
   * and manages the reference to it using RAII. A persistent V8 handle
   * for the Buffer object will remain while its data is in use by ØMQ.
   */

  class Socket::OutgoingMessage {
    public:
      inline OutgoingMessage(Handle<Object> buf) {
        bufref_ = new BufferReference(buf);
        if (zmq_msg_init_data(&msg_, Buffer::Data(buf), Buffer::Length(buf),
            BufferReference::FreeCallback, bufref_) < 0) {
          delete bufref_;
          throw std::runtime_error(ErrorMessage());
        }
      };

      inline ~OutgoingMessage() {
        if (zmq_msg_close(&msg_) < 0)
          throw std::runtime_error(ErrorMessage());
      };

      inline operator zmq_msg_t*() {
        return &msg_;
      }

    private:
      class BufferReference {
        public:
          inline BufferReference(Handle<Object> buf) {
            // Keep the handle alive until zmq is done with the buffer
            noLongerNeeded_ = false;
            NanAssignPersistent(Object, buf_, buf);
            NanMakeWeak(buf_, this, &WeakCheck);
          }

          inline ~BufferReference() {
            NanDispose(buf_);
            buf_.Clear();
          }

          // Called by zmq when the message has been sent.
          // NOTE: May be called from a worker thread. Do not modify V8/Node.
          static void FreeCallback(void* data, void* message) {
            // Raise a flag indicating that we're done with the buffer
            ((BufferReference*)message)->noLongerNeeded_ = true;
          }

         static NAN_WEAK_CALLBACK(BufferReference*, WeakCheck) {
           if (NAN_WEAK_CALLBACK_DATA(BufferReference*)->noLongerNeeded_) {
             delete NAN_WEAK_CALLBACK_DATA(BufferReference*);
           } else {
             // Still in use, revive, prevent GC
             NanMakeWeak(NAN_WEAK_CALLBACK_OBJECT, NAN_WEAK_CALLBACK_DATA(BufferReference*), &WeakCheck);
           }
         }

        private:
          bool noLongerNeeded_;
          Persistent<Object> buf_;
      };

    zmq_msg_t msg_;
    BufferReference* bufref_;
  };

  // WARNING: the buffer passed here will be kept alive
  // until zmq_send completes, possibly on another thread.
  // Do not modify or reuse any buffer passed to send.
  // This is bad, but allows us to send without copying.
  NAN_METHOD(Socket::Send) {
    NanScope();

    int argc = args.Length();
    if (argc != 1 && argc != 2)
      return NanThrowTypeError("Must pass a Buffer and optionally flags");
    if (!Buffer::HasInstance(args[0]))
        return NanThrowTypeError("First argument should be a Buffer");
    int flags = 0;
    if (argc == 2) {
      if (!args[1]->IsNumber())
        return NanThrowTypeError("Second argument should be an integer");
      flags = args[1]->ToInteger()->Value();
    }

    GET_SOCKET(args);

#if 0  // zero-copy version, but doesn't properly pin buffer and so has GC issues
    OutgoingMessage msg(args[0].As<Object>());
    if (zmq_send(socket->socket_, msg, flags) < 0)
        return NanThrowError(ErrorMessage());
#else // copying version that has no GC issues
    zmq_msg_t msg;
    Local<Object> buf = args[0].As<Object>();
    size_t len = Buffer::Length(buf);
    int res = zmq_msg_init_size(&msg, len);
    if (res != 0)
      return NanThrowError(ErrorMessage());

    char * cp = (char *)zmq_msg_data(&msg);
    const char * dat = Buffer::Data(buf);
    std::copy(dat, dat + len, cp);

    #if ZMQ_VERSION_MAJOR == 2
      if (zmq_send(socket->socket_, &msg, flags) < 0)
        return NanThrowError(ErrorMessage());
    #else
      if (zmq_sendmsg(socket->socket_, &msg, flags) < 0)
        return NanThrowError(ErrorMessage());
    #endif
#endif // zero copy / copying version

    NanReturnUndefined();
  }


  void
  Socket::Close() {
    if (socket_) {
      if (zmq_close(socket_) < 0)
        throw std::runtime_error(ErrorMessage());
      socket_ = NULL;
      state_ = STATE_CLOSED;
      NanDispose(context_);
      context_.Clear();

      if (this->endpoints > 0)
        this->Unref();
      this->endpoints = 0;

      uv_poll_stop(poll_handle_);
    }
  }

  NAN_METHOD(Socket::Close) {
    NanScope();
    GET_SOCKET(args);
    socket->Close();
    NanReturnUndefined();
  }

  // Make zeromq versions less than 2.1.3 work by defining
  // the new constants if they don't already exist
  #if (ZMQ_VERSION < 20103)
  #   define ZMQ_DEALER ZMQ_XREQ
  #   define ZMQ_ROUTER ZMQ_XREP
  #endif

  /*
   * Module functions.
   */

   static NAN_METHOD(ZmqVersion) {
    NanScope();
    int major, minor, patch;
    zmq_version(&major, &minor, &patch);

    char version_info[16];
    snprintf(version_info, 16, "%d.%d.%d", major, minor, patch);

    NanReturnValue(String::New(version_info));
  }

  static void
  Initialize(Handle<Object> target) {
    NanScope();

    opts_int.insert(14); // ZMQ_FD
    opts_int.insert(16); // ZMQ_TYPE
    opts_int.insert(17); // ZMQ_LINGER
    opts_int.insert(18); // ZMQ_RECONNECT_IVL
    opts_int.insert(19); // ZMQ_BACKLOG
    opts_int.insert(21); // ZMQ_RECONNECT_IVL_MAX
    opts_int.insert(23); // ZMQ_SNDHWM
    opts_int.insert(24); // ZMQ_RCVHWM
    opts_int.insert(25); // ZMQ_MULTICAST_HOPS
    opts_int.insert(27); // ZMQ_RCVTIMEO
    opts_int.insert(28); // ZMQ_SNDTIMEO
    opts_int.insert(29); // ZMQ_RCVLABEL
    opts_int.insert(30); // ZMQ_RCVCMD
    opts_int.insert(31); // ZMQ_IPV4ONLY
    opts_int.insert(33); // ZMQ_ROUTER_MANDATORY
    opts_int.insert(34); // ZMQ_TCP_KEEPALIVE
    opts_int.insert(35); // ZMQ_TCP_KEEPALIVE_CNT
    opts_int.insert(36); // ZMQ_TCP_KEEPALIVE_IDLE
    opts_int.insert(37); // ZMQ_TCP_KEEPALIVE_INTVL
    opts_int.insert(39); // ZMQ_DELAY_ATTACH_ON_CONNECT
    opts_int.insert(40); // ZMQ_XPUB_VERBOSE
    opts_int.insert(41); // ZMQ_ROUTER_RAW
    opts_int.insert(42); // ZMQ_IPV6

    opts_int64.insert(3); // ZMQ_SWAP
    opts_int64.insert(8); // ZMQ_RATE
    opts_int64.insert(10); // ZMQ_MCAST_LOOP
    opts_int64.insert(20); // ZMQ_RECOVERY_IVL_MSEC
    opts_int64.insert(22); // ZMQ_MAXMSGSIZE

    opts_uint64.insert(1); // ZMQ_HWM
    opts_uint64.insert(4); // ZMQ_AFFINITY

    opts_binary.insert(5); // ZMQ_IDENTITY
    opts_binary.insert(6); // ZMQ_SUBSCRIBE
    opts_binary.insert(7); // ZMQ_UNSUBSCRIBE
    opts_binary.insert(32); // ZMQ_LAST_ENDPOINT
    opts_binary.insert(38); // ZMQ_TCP_ACCEPT_FILTER

    // transition types
    #if ZMQ_VERSION_MAJOR >= 3
    opts_int.insert(15); // ZMQ_EVENTS 3.x int
    opts_int.insert(8); // ZMQ_RATE 3.x int
    opts_int.insert(9); // ZMQ_RECOVERY_IVL 3.x int
    opts_int.insert(13); // ZMQ_RCVMORE 3.x int
    opts_int.insert(11); // ZMQ_SNDBUF 3.x int
    opts_int.insert(12); // ZMQ_RCVBUF 3.x int
    #else
    opts_uint32.insert(15); // ZMQ_EVENTS 2.x uint32_t
    opts_int64.insert(8); // ZMQ_RATE 2.x int64_t
    opts_int64.insert(9); // ZMQ_RECOVERY_IVL 2.x int64_t
    opts_int64.insert(13); // ZMQ_RCVMORE 2.x int64_t
    opts_uint64.insert(11); // ZMQ_SNDBUF 2.x uint64_t
    opts_uint64.insert(12); // ZMQ_RCVBUF 2.x uint64_t
    #endif

    NODE_DEFINE_CONSTANT(target, ZMQ_CAN_DISCONNECT);
    NODE_DEFINE_CONSTANT(target, ZMQ_CAN_UNBIND);
    NODE_DEFINE_CONSTANT(target, ZMQ_PUB);
    NODE_DEFINE_CONSTANT(target, ZMQ_SUB);
    #if ZMQ_VERSION_MAJOR >= 3
    NODE_DEFINE_CONSTANT(target, ZMQ_XPUB);
    NODE_DEFINE_CONSTANT(target, ZMQ_XSUB);
    #endif
    NODE_DEFINE_CONSTANT(target, ZMQ_REQ);
    NODE_DEFINE_CONSTANT(target, ZMQ_XREQ);
    NODE_DEFINE_CONSTANT(target, ZMQ_REP);
    NODE_DEFINE_CONSTANT(target, ZMQ_XREP);
    NODE_DEFINE_CONSTANT(target, ZMQ_DEALER);
    NODE_DEFINE_CONSTANT(target, ZMQ_ROUTER);
    NODE_DEFINE_CONSTANT(target, ZMQ_PUSH);
    NODE_DEFINE_CONSTANT(target, ZMQ_PULL);
    NODE_DEFINE_CONSTANT(target, ZMQ_PAIR);

    NODE_DEFINE_CONSTANT(target, ZMQ_POLLIN);
    NODE_DEFINE_CONSTANT(target, ZMQ_POLLOUT);
    NODE_DEFINE_CONSTANT(target, ZMQ_POLLERR);

    NODE_DEFINE_CONSTANT(target, ZMQ_SNDMORE);
    #if ZMQ_VERSION_MAJOR == 2
    NODE_DEFINE_CONSTANT(target, ZMQ_NOBLOCK);
    #endif

    NODE_DEFINE_CONSTANT(target, STATE_READY);
    NODE_DEFINE_CONSTANT(target, STATE_BUSY);
    NODE_DEFINE_CONSTANT(target, STATE_CLOSED);

    NODE_SET_METHOD(target, "zmqVersion", ZmqVersion);

    Context::Initialize(target);
    Socket::Initialize(target);
  }
} // namespace zmq


// module

extern "C" void
init(Handle<Object> target) {
#ifdef _MSC_VER
  // On Windows, inject the windows/lib folder into the DLL search path so that
  // it will pick up our bundled DLL in case we do not have zmq installed on
  // this system.
  HMODULE kernel32_dll = GetModuleHandleW(L"kernel32.dll");
  SetDllDirectoryCaller caller;
  SetDllDirectoryFunc set_dll_directory;
  wchar_t path[MAX_PATH] = L"";
  wchar_t pathDir[MAX_PATH] = L"";
  if (kernel32_dll != NULL) {
    set_dll_directory =
          (SetDllDirectoryFunc)GetProcAddress(kernel32_dll, "SetDllDirectoryW");
    if (set_dll_directory) {
      GetModuleFileNameW(GetModuleHandleW(L"zmq.node"), path, MAX_PATH - 1);
      wcsncpy(pathDir, path, wcsrchr(path, '\\') - path);
      path[0] = '\0';
      pathDir[wcslen(pathDir)] = '\0';
# ifdef _WIN64
      wcscat(pathDir, L"\\..\\..\\windows\\lib\\x64");
# else
      wcscat(pathDir, L"\\..\\..\\windows\\lib\\x86");
# endif
      _wfullpath(path, pathDir, MAX_PATH);
      set_dll_directory(path);
      caller.set_func(set_dll_directory);
      LoadLibrary("libzmq-v100-mt-3_2_2");
    }
  }
#endif
  zmq::Initialize(target);
}

NODE_MODULE(zmq, init)<|MERGE_RESOLUTION|>--- conflicted
+++ resolved
@@ -525,11 +525,7 @@
     Local<Function> cb = NanPersistentToLocal(state->cb);
 
     Socket *socket = ObjectWrap::Unwrap<Socket>(NanPersistentToLocal(state->sock_obj));
-<<<<<<< HEAD
-    delete state;
-=======
     socket->state_ = STATE_READY;
->>>>>>> 4929b39d
 
     if (socket->endpoints == 0)
       socket->Ref();
