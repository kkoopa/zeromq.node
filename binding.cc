/*
 * Copyright (c) 2011 Justin Tulloss
 * Copyright (c) 2010 Justin Tulloss
 *
 * Permission is hereby granted, free of charge, to any person obtaining a copy
 * of this software and associated documentation files (the "Software"), to deal
 * in the Software without restriction, including without limitation the rights
 * to use, copy, modify, merge, publish, distribute, sublicense, and/or sell
 * copies of the Software, and to permit persons to whom the Software is
 * furnished to do so, subject to the following conditions:
 *
 * The above copyright notice and this permission notice shall be included in
 * all copies or substantial portions of the Software.
 *
 * THE SOFTWARE IS PROVIDED "AS IS", WITHOUT WARRANTY OF ANY KIND, EXPRESS OR
 * IMPLIED, INCLUDING BUT NOT LIMITED TO THE WARRANTIES OF MERCHANTABILITY,
 * FITNESS FOR A PARTICULAR PURPOSE AND NONINFRINGEMENT. IN NO EVENT SHALL THE
 * AUTHORS OR COPYRIGHT HOLDERS BE LIABLE FOR ANY CLAIM, DAMAGES OR OTHER
 * LIABILITY, WHETHER IN AN ACTION OF CONTRACT, TORT OR OTHERWISE, ARISING FROM,
 * OUT OF OR IN CONNECTION WITH THE SOFTWARE OR THE USE OR OTHER DEALINGS IN
 * THE SOFTWARE.
 */

#include <v8.h>
#include <node.h>
#include <node_version.h>
#include <node_buffer.h>
#include <zmq.h>
#include <assert.h>
#include <stdio.h>
#include <stdlib.h>
#include <string.h>
#include <errno.h>
#include <stdexcept>

#ifdef _WIN32
#define snprintf _snprintf_s
#endif

using namespace v8;
using namespace node;

enum {
    STATE_READY
  , STATE_BUSY
  , STATE_CLOSED
};

namespace zmq {

  class Socket;

  class Context : ObjectWrap {
    friend class Socket;
    public:
      static void Initialize(v8::Handle<v8::Object> target);
      virtual ~Context();

    private:
      Context(int io_threads);
      static Handle<Value> New(const Arguments& args);
      static Context* GetContext(const Arguments &args);

      void Close();
      static Handle<Value> Close(const Arguments& args);

      void* context_;
  };

  class Socket : ObjectWrap {
    public:
      static void Initialize(v8::Handle<v8::Object> target);
      virtual ~Socket();
      void CallbackIfReady();

    private:
      static Handle<Value> New(const Arguments &args);
      Socket(Context *context, int type);
      static Socket* GetSocket(const Arguments &args);

      static Handle<Value> GetState(Local<String> p, const AccessorInfo& info);

      static Handle<Value> GetPending(Local<String> p, const AccessorInfo& info);
      static void SetPending(Local<String> p, Local<Value> v, const AccessorInfo& info);

      template<typename T>
      Handle<Value> GetSockOpt(int option);
      template<typename T>
      Handle<Value> SetSockOpt(int option, Handle<Value> wrappedValue);
      static Handle<Value> GetSockOpt(const Arguments &args);
      static Handle<Value> SetSockOpt(const Arguments &args);

      struct BindState;
      static Handle<Value> Bind(const Arguments &args);

      static void UV_BindAsync(uv_work_t* req);
      static void UV_BindAsyncAfter(uv_work_t* req);

      static Handle<Value> BindSync(const Arguments &args);

      static Handle<Value> Connect(const Arguments &args);

      class IncomingMessage;
      static Handle<Value> Recv(const Arguments &args);

      class OutgoingMessage;
      static Handle<Value> Send(const Arguments &args);

      void Close();
      static Handle<Value> Close(const Arguments &args);

      Persistent<Object> context_;
      void *socket_;
      int32_t pending_;
      uint8_t state_;

      bool IsReady();
      uv_poll_t *poll_handle_;
      static void UV_PollCallback(uv_poll_t* handle, int status, int events);
  };

  Persistent<String> callback_symbol;

  static void
  Initialize(Handle<Object> target);

  /*
   * Helpers for dealing with ØMQ errors.
   */

  static inline const char*
  ErrorMessage() {
    return zmq_strerror(zmq_errno());
  }

  static inline Local<Value>
  ExceptionFromError() {
    return Exception::Error(String::New(ErrorMessage()));
  }

  /*
   * Context methods.
   */

  void
  Context::Initialize(v8::Handle<v8::Object> target) {
    HandleScope scope;

    Local<FunctionTemplate> t = FunctionTemplate::New(New);
    t->InstanceTemplate()->SetInternalFieldCount(1);

    NODE_SET_PROTOTYPE_METHOD(t, "close", Close);

    target->Set(String::NewSymbol("Context"), t->GetFunction());
  }


  Context::~Context() {
    Close();
  }

  Handle<Value>
  Context::New(const Arguments& args) {
    HandleScope scope;

    assert(args.IsConstructCall());

    int io_threads = 1;
    if (args.Length() == 1) {
      if (!args[0]->IsNumber()) {
        return ThrowException(Exception::TypeError(
          String::New("io_threads must be an integer")));
      }
      io_threads = (int) args[0]->ToInteger()->Value();
      if (io_threads < 1) {
        return ThrowException(Exception::RangeError(
          String::New("io_threads must be a positive number")));
      }
    }

    Context *context = new Context(io_threads);
    context->Wrap(args.This());

    return args.This();
  }

  Context::Context(int io_threads) : ObjectWrap() {
    context_ = zmq_init(io_threads);
    if (!context_) throw std::runtime_error(ErrorMessage());
  }

  Context *
  Context::GetContext(const Arguments &args) {
    return ObjectWrap::Unwrap<Context>(args.This());
  }


  void
  Context::Close() {
    if (context_ != NULL) {
      if (zmq_term(context_) < 0) throw std::runtime_error(ErrorMessage());
      context_ = NULL;
    }
  }

  Handle<Value>
  Context::Close(const Arguments& args) {
    HandleScope scope;
    GetContext(args)->Close();
    return Undefined();
  }

  /*
   * Socket methods.
   */

  void
  Socket::Initialize(v8::Handle<v8::Object> target) {
    HandleScope scope;

    Local<FunctionTemplate> t = FunctionTemplate::New(New);
    t->InstanceTemplate()->SetInternalFieldCount(1);
    t->InstanceTemplate()->SetAccessor(
        String::NewSymbol("state"), GetState, NULL);
    t->InstanceTemplate()->SetAccessor(
        String::NewSymbol("pending"), GetPending, SetPending);

    NODE_SET_PROTOTYPE_METHOD(t, "bind", Bind);
    NODE_SET_PROTOTYPE_METHOD(t, "bindSync", BindSync);
    NODE_SET_PROTOTYPE_METHOD(t, "connect", Connect);
    NODE_SET_PROTOTYPE_METHOD(t, "getsockopt", GetSockOpt);
    NODE_SET_PROTOTYPE_METHOD(t, "setsockopt", SetSockOpt);
    NODE_SET_PROTOTYPE_METHOD(t, "recv", Recv);
    NODE_SET_PROTOTYPE_METHOD(t, "send", Send);
    NODE_SET_PROTOTYPE_METHOD(t, "close", Close);

    target->Set(String::NewSymbol("Socket"), t->GetFunction());

    callback_symbol = NODE_PSYMBOL("onReady");
  }

  Socket::~Socket() {
    Close();
  }

  Handle<Value>
  Socket::New(const Arguments &args) {
    HandleScope scope;

    assert(args.IsConstructCall());

    if (args.Length() != 2) {
      return ThrowException(Exception::Error(
          String::New("Must pass a context and a type to constructor")));
    }
    Context *context = ObjectWrap::Unwrap<Context>(args[0]->ToObject());
    if (!args[1]->IsNumber()) {
      return ThrowException(Exception::TypeError(
          String::New("Type must be an integer")));
    }
    int type = (int) args[1]->ToInteger()->Value();

    Socket *socket = new Socket(context, type);
    socket->Wrap(args.This());

    return args.This();
  }

  bool
  Socket::IsReady() {
    zmq_pollitem_t items[1];
    items[0].socket = socket_;
    items[0].events = ZMQ_POLLIN;
    if (pending_ > 0)
      items[0].events |= ZMQ_POLLOUT;
    return zmq_poll(items, 1, 0);
  }

  void
  Socket::CallbackIfReady() {
    if (this->IsReady()) {
      HandleScope scope;

      Local<Value> callback_v = this->handle_->Get(callback_symbol);
      if (!callback_v->IsFunction()) {
        return;
      }

      TryCatch try_catch;

      callback_v.As<Function>()->Call(this->handle_, 0, NULL);

      if (try_catch.HasCaught()) {
        FatalException(try_catch);
      }
    }
  }

  void
  Socket::UV_PollCallback(uv_poll_t* handle, int status, int events) {
    assert(status == 0);

    Socket* s = static_cast<Socket*>(handle->data);
    s->CallbackIfReady();
  }

  Socket::Socket(Context *context, int type) : ObjectWrap() {
    context_ = Persistent<Object>::New(context->handle_);
    socket_ = zmq_socket(context->context_, type);
    pending_ = 0;
    state_ = STATE_READY;

    poll_handle_ = new uv_poll_t;

    poll_handle_->data = this;

    uv_os_sock_t socket;
    size_t len = sizeof(uv_os_sock_t);
    // TODO error handling
    zmq_getsockopt(socket_, ZMQ_FD, &socket, &len);
    uv_poll_init_socket(uv_default_loop(), poll_handle_, socket);
    uv_poll_start(poll_handle_, UV_READABLE, Socket::UV_PollCallback);
  }

  Socket *
  Socket::GetSocket(const Arguments &args) {
    return ObjectWrap::Unwrap<Socket>(args.This());
  }

  /*
   * This macro makes a call to GetSocket and checks the socket state. These two
   * things go hand in hand everywhere in our code.
   */
  #define GET_SOCKET(args)                              \
      Socket* socket = GetSocket(args);                 \
      if (socket->state_ == STATE_CLOSED)               \
          return ThrowException(Exception::TypeError(   \
              String::New("Socket is closed")));        \
      if (socket->state_ == STATE_BUSY)                 \
          return ThrowException(Exception::TypeError(   \
              String::New("Socket is busy")));

  Handle<Value>
  Socket::GetState(Local<String> p, const AccessorInfo& info) {
    Socket* socket = ObjectWrap::Unwrap<Socket>(info.Holder());
    return Integer::New(socket->state_);
  }

  Handle<Value>
  Socket::GetPending(Local<String> p, const AccessorInfo& info) {
    Socket* socket = ObjectWrap::Unwrap<Socket>(info.Holder());
    return Integer::New(socket->pending_);
  }

  void
  Socket::SetPending(Local<String> p, Local<Value> v, const AccessorInfo& info) {
    if (!v->IsNumber())
      ThrowException(Exception::TypeError(
          String::New("Pending must be an integer")));

    Socket* socket = ObjectWrap::Unwrap<Socket>(info.Holder());
    socket->pending_ = v->Int32Value();
  }

  template<typename T>
  Handle<Value> Socket::GetSockOpt(int option) {
    T value = 0;
    size_t len = sizeof(T);
    if (zmq_getsockopt(socket_, option, &value, &len) < 0)
      return ThrowException(ExceptionFromError());
    return Integer::New(value);
  }

  template<typename T>
  Handle<Value> Socket::SetSockOpt(int option, Handle<Value> wrappedValue) {
    if (!wrappedValue->IsNumber())
      return ThrowException(Exception::TypeError(
        String::New("Value must be an integer")));
    T value = (T) wrappedValue->ToInteger()->Value();
    if (zmq_setsockopt(socket_, option, &value, sizeof(T)) < 0)
      return ThrowException(ExceptionFromError());
    return Undefined();
  }

  template<> Handle<Value>
  Socket::GetSockOpt<char*>(int option) {
    char value[1024];
    size_t len = sizeof(value) - 1;
    if (zmq_getsockopt(socket_, option, value, &len) < 0)
      return ThrowException(ExceptionFromError());
    value[len] = '\0';
    return v8::String::New(value);
  }

  template<> Handle<Value>
  Socket::SetSockOpt<char*>(int option, Handle<Value> wrappedValue) {
    if (!Buffer::HasInstance(wrappedValue))
      return ThrowException(Exception::TypeError(
          String::New("Value must be a buffer")));
    Local<Object> buf = wrappedValue->ToObject();
    size_t length = Buffer::Length(buf);
    if (zmq_setsockopt(socket_, option, Buffer::Data(buf), length) < 0)
      return ThrowException(ExceptionFromError());
    return Undefined();
  }

  Handle<Value> Socket::GetSockOpt(const Arguments &args) {
    if (args.Length() != 1)
      return ThrowException(Exception::Error(
          String::New("Must pass an option")));
    if (!args[0]->IsNumber())
      return ThrowException(Exception::TypeError(
          String::New("Option must be an integer")));
    int64_t option = args[0]->ToInteger()->Value();

    GET_SOCKET(args);

    // FIXME: How to handle ZMQ_FD on Windows?
    switch (option) {
      case 1:
      case ZMQ_AFFINITY:
      case ZMQ_SNDBUF:
      case ZMQ_RCVBUF:
      case ZMQ_RCVMORE:
        return socket->GetSockOpt<uint64_t>(option);
      case 3:
      case ZMQ_RATE:
      case ZMQ_RECOVERY_IVL:
      case 10:
        return socket->GetSockOpt<int64_t>(option);
      case ZMQ_IDENTITY:
#ifdef ZMQ_LAST_ENDPOINT
      case ZMQ_LAST_ENDPOINT:
#endif
        return socket->GetSockOpt<char*>(option);
      case ZMQ_EVENTS:
        return socket->GetSockOpt<uint32_t>(option);
<<<<<<< HEAD
      case 23: /* ZMQ_SNDHWM */
      case 24: /* ZMQ_RCVHWM */
=======
      case 23:
      case 24:
>>>>>>> 9c5de3d9
      case ZMQ_FD:
      case ZMQ_TYPE:
      case ZMQ_LINGER:
      case ZMQ_RECONNECT_IVL:
      case ZMQ_BACKLOG:
      case 34:
      case 35:
      case 36:
      case 37:
        return socket->GetSockOpt<int>(option);
      case ZMQ_SUBSCRIBE:
      case ZMQ_UNSUBSCRIBE:
        return ThrowException(Exception::TypeError(
          String::New("Socket option cannot be read")));
      default:
        return ThrowException(Exception::TypeError(
            String::New("Unknown socket option")));
    }
  }

  Handle<Value> Socket::SetSockOpt(const Arguments &args) {
    if (args.Length() != 2)
      return ThrowException(Exception::Error(
        String::New("Must pass an option and a value")));
    if (!args[0]->IsNumber())
      return ThrowException(Exception::TypeError(
          String::New("Option must be an integer")));
    int64_t option = args[0]->ToInteger()->Value();

    GET_SOCKET(args);

    switch (option) {
      case 1:
      case ZMQ_AFFINITY:
      case ZMQ_SNDBUF:
      case ZMQ_RCVBUF:
        return socket->SetSockOpt<uint64_t>(option, args[1]);
      case 3:
      case ZMQ_RATE:
      case ZMQ_RECOVERY_IVL:
      case 10:
        return socket->SetSockOpt<int64_t>(option, args[1]);
      case 23: /* ZMQ_SNDHWM */
      case 24: /* ZMQ_RCVHWM */
      case ZMQ_IDENTITY:
      case ZMQ_SUBSCRIBE:
      case ZMQ_UNSUBSCRIBE:
        return socket->SetSockOpt<char*>(option, args[1]);
      case 23:
      case 24:
      case ZMQ_LINGER:
      case ZMQ_RECONNECT_IVL:
      case ZMQ_BACKLOG:
      case 34:
      case 35:
      case 36:
      case 37:
        return socket->SetSockOpt<int>(option, args[1]);
      case ZMQ_RCVMORE:
      case ZMQ_EVENTS:
      case ZMQ_FD:
      case ZMQ_TYPE:
        return ThrowException(Exception::TypeError(
          String::New("Socket option cannot be written")));
      default:
        return ThrowException(Exception::TypeError(
          String::New("Unknown socket option")));
    }
  }

  struct Socket::BindState {
    BindState(Socket* sock_, Handle<Function> cb_, Handle<String> addr_)
          : addr(addr_) {
      sock_obj = Persistent<Object>::New(sock_->handle_);
      sock = sock_->socket_;
      cb = Persistent<Function>::New(cb_);
      error = 0;
    }

    ~BindState() {
      sock_obj.Dispose();
      sock_obj.Clear();
      cb.Dispose();
      cb.Clear();
    }

    Persistent<Object> sock_obj;
    void* sock;
    Persistent<Function> cb;
    String::Utf8Value addr;
    int error;
  };

  Handle<Value>
  Socket::Bind(const Arguments &args) {
    HandleScope scope;
    if (!args[0]->IsString())
      return ThrowException(Exception::TypeError(
          String::New("Address must be a string!")));
    Local<String> addr = args[0]->ToString();
    if (args.Length() > 1 && !args[1]->IsFunction())
      return ThrowException(Exception::TypeError(
        String::New("Provided callback must be a function")));
    Local<Function> cb = Local<Function>::Cast(args[1]);

    GET_SOCKET(args);

    BindState* state = new BindState(socket, cb, addr);
    uv_work_t* req = new uv_work_t;
    req->data = state;
    uv_queue_work(uv_default_loop(),
                  req,
                  UV_BindAsync,
                  (uv_after_work_cb)UV_BindAsyncAfter);
    socket->state_ = STATE_BUSY;

    return Undefined();
  }

  void Socket::UV_BindAsync(uv_work_t* req) {
    BindState* state = static_cast<BindState*>(req->data);
    if (zmq_bind(state->sock, *state->addr) < 0)
        state->error = zmq_errno();
  }

  void Socket::UV_BindAsyncAfter(uv_work_t* req) {
    BindState* state = static_cast<BindState*>(req->data);
    HandleScope scope;

    Local<Value> argv[1];
    if (state->error) argv[0] = Exception::Error(String::New(zmq_strerror(state->error)));
    else argv[0] = Local<Value>::New(Undefined());
    Local<Function> cb = Local<Function>::New(state->cb);

    ObjectWrap::Unwrap<Socket>(state->sock_obj)->state_ = STATE_READY;
    delete state;

    TryCatch try_catch;
    cb->Call(v8::Context::GetCurrent()->Global(), 1, argv);
    if (try_catch.HasCaught()) FatalException(try_catch);

    delete req;
  }

  Handle<Value>
  Socket::BindSync(const Arguments &args) {
    HandleScope scope;
    if (!args[0]->IsString())
      return ThrowException(Exception::TypeError(
        String::New("Address must be a string!")));
    String::Utf8Value addr(args[0]->ToString());

    GET_SOCKET(args);

    socket->state_ = STATE_BUSY;

    if (zmq_bind(socket->socket_, *addr) < 0)
      return ThrowException(ExceptionFromError());

    socket->state_ = STATE_READY;

    return Undefined();
  }

  Handle<Value>
  Socket::Connect(const Arguments &args) {
    HandleScope scope;
    if (!args[0]->IsString()) {
      return ThrowException(Exception::TypeError(
        String::New("Address must be a string!")));
    }

    GET_SOCKET(args);

    String::Utf8Value address(args[0]->ToString());
    if (zmq_connect(socket->socket_, *address))
      return ThrowException(ExceptionFromError());
    return Undefined();
  }

  /*
   * An object that creates an empty ØMQ message, which can be used for
   * zmq_recv. After the receive call, a Buffer object wrapping the ØMQ
   * message can be requested. The reference for the ØMQ message will
   * remain while the data is in use by the Buffer.
   */

  class Socket::IncomingMessage {
    public:
      inline IncomingMessage() {
        msgref_ = new MessageReference();
      };

      inline ~IncomingMessage() {
        if (buf_.IsEmpty() && msgref_) {
          delete msgref_;
          msgref_ = NULL;
        } else {
          buf_.Dispose();
          buf_.Clear();
        }
      };

      inline operator zmq_msg_t*() {
        return *msgref_;
      }

      inline Local<Value> GetBuffer() {
        if (buf_.IsEmpty()) {
          Buffer* buf_obj = Buffer::New(
            (char*)zmq_msg_data(*msgref_), zmq_msg_size(*msgref_),
            FreeCallback, msgref_);
          if (!buf_obj)
            return Local<Value>();
          buf_ = Persistent<Object>::New(buf_obj->handle_);
        }
        return Local<Value>::New(buf_);
      }

    private:
      static void FreeCallback(char* data, void* message) {
        delete (MessageReference*) message;
      }

      class MessageReference {
        public:
          inline MessageReference() {
            if (zmq_msg_init(&msg_) < 0)
              throw std::runtime_error(ErrorMessage());
          }

          inline ~MessageReference() {
            if (zmq_msg_close(&msg_) < 0)
              throw std::runtime_error(ErrorMessage());
          }

          inline operator zmq_msg_t*() {
            return &msg_;
          }

        private:
          zmq_msg_t msg_;
      };

      Persistent<Object> buf_;
      MessageReference* msgref_;
  };

  Handle<Value> Socket::Recv(const Arguments &args) {
    HandleScope scope;

    int flags = 0;
    int argc = args.Length();
    if (argc == 1) {
      if (!args[0]->IsNumber())
        return ThrowException(Exception::TypeError(
          String::New("Argument should be an integer")));
      flags = args[0]->ToInteger()->Value();
    }
    else if (argc != 0)
      return ThrowException(Exception::TypeError(
        String::New("Only one argument at most was expected")));

    GET_SOCKET(args);

    IncomingMessage msg;
    #if ZMQ_VERSION_MAJOR == 2
      if (zmq_recv(socket->socket_, msg, flags) < 0)
        return ThrowException(ExceptionFromError());
    #else
      if (zmq_recvmsg(socket->socket_, msg, flags) < 0)
        return ThrowException(ExceptionFromError());
    #endif
    return scope.Close(msg.GetBuffer());
  }

  /*
   * An object that creates a ØMQ message from the given Buffer Object,
   * and manages the reference to it using RAII. A persistent V8 handle
   * for the Buffer object will remain while its data is in use by ØMQ.
   */

  class Socket::OutgoingMessage {
    public:
      inline OutgoingMessage(Handle<Object> buf) {
        bufref_ = new BufferReference(buf);
        if (zmq_msg_init_data(&msg_, Buffer::Data(buf), Buffer::Length(buf),
            BufferReference::FreeCallback, bufref_) < 0) {
          delete bufref_;
          throw std::runtime_error(ErrorMessage());
        }
      };

      inline ~OutgoingMessage() {
        if (zmq_msg_close(&msg_) < 0)
          throw std::runtime_error(ErrorMessage());
      };

      inline operator zmq_msg_t*() {
        return &msg_;
      }

    private:
      class BufferReference {
        public:
          inline BufferReference(Handle<Object> buf) {
            // Keep the handle alive until zmq is done with the buffer
            noLongerNeeded_ = false;
            buf_ = Persistent<Object>::New(buf);
            buf_.MakeWeak(this, &WeakCheck);
          }

          inline ~BufferReference() {
            buf_.Dispose();
            buf_.Clear();
          }

          // Called by zmq when the message has been sent.
          // NOTE: May be called from a worker thread. Do not modify V8/Node.
          static void FreeCallback(void* data, void* message) {
            // Raise a flag indicating that we're done with the buffer
            ((BufferReference*)message)->noLongerNeeded_ = true;
          }

          // Called when V8 would like to GC buf_
          static void WeakCheck(v8::Persistent<v8::Value> obj, void* data) {
            if (((BufferReference*)data)->noLongerNeeded_) {
              delete (BufferReference*)data;
            } else {
              // Still in use, revive, prevent GC
              obj.MakeWeak(data, &WeakCheck);
            }
          }

        private:
          bool noLongerNeeded_;
          Persistent<Object> buf_;
      };

    zmq_msg_t msg_;
    BufferReference* bufref_;
  };

  // WARNING: the buffer passed here will be kept alive
  // until zmq_send completes, possibly on another thread.
  // Do not modify or reuse any buffer passed to send.
  // This is bad, but allows us to send without copying.
  Handle<Value> Socket::Send(const Arguments &args) {
    HandleScope scope;

    int argc = args.Length();
    if (argc != 1 && argc != 2)
      return ThrowException(Exception::TypeError(
        String::New("Must pass a Buffer and optionally flags")));
    if (!Buffer::HasInstance(args[0]))
        return ThrowException(Exception::TypeError(
          String::New("First argument should be a Buffer")));
    int flags = 0;
    if (argc == 2) {
      if (!args[1]->IsNumber())
        return ThrowException(Exception::TypeError(
          String::New("Second argument should be an integer")));
      flags = args[1]->ToInteger()->Value();
    }

    GET_SOCKET(args);

#if 0  // zero-copy version, but doesn't properly pin buffer and so has GC issues
    OutgoingMessage msg(args[0]->ToObject());
    if (zmq_send(socket->socket_, msg, flags) < 0)
        return ThrowException(ExceptionFromError());

#else // copying version that has no GC issues
    zmq_msg_t msg;
    Local<Object> buf = args[0]->ToObject();
    size_t len = Buffer::Length(buf);
    int res = zmq_msg_init_size(&msg, len);
    if (res != 0)
      return ThrowException(ExceptionFromError());

    char * cp = (char *)zmq_msg_data(&msg);
    const char * dat = Buffer::Data(buf);
    std::copy(dat, dat + len, cp);

    #if ZMQ_VERSION_MAJOR == 2
      if (zmq_send(socket->socket_, &msg, flags) < 0)
        return ThrowException(ExceptionFromError());
    #else
      if (zmq_sendmsg(socket->socket_, &msg, flags) < 0)
        return ThrowException(ExceptionFromError());
    #endif
#endif // zero copy / copying version

    return Undefined();
  }


  void
  Socket::Close() {
    if (socket_) {
      if (zmq_close(socket_) < 0)
        throw std::runtime_error(ErrorMessage());
      socket_ = NULL;
      state_ = STATE_CLOSED;
      context_.Dispose();
      context_.Clear();

      uv_poll_stop(poll_handle_);
    }
  }

  Handle<Value>
  Socket::Close(const Arguments &args) {
    HandleScope scope;
    GET_SOCKET(args);
    socket->Close();
    return Undefined();
  }

  // Make zeromq versions less than 2.1.3 work by defining
  // the new constants if they don't already exist
  #if (ZMQ_VERSION < 20103)
  #   define ZMQ_DEALER ZMQ_XREQ
  #   define ZMQ_ROUTER ZMQ_XREP
  #endif

  /*
   * Module functions.
   */

  static Handle<Value>
  ZmqVersion(const Arguments& args) {
    HandleScope scope;

    int major, minor, patch;
    zmq_version(&major, &minor, &patch);

    char version_info[16];
    snprintf(version_info, 16, "%d.%d.%d", major, minor, patch);

    return scope.Close(String::New(version_info));
  }

  static void
  Initialize(Handle<Object> target) {
    HandleScope scope;

    NODE_DEFINE_CONSTANT(target, ZMQ_PUB);
    NODE_DEFINE_CONSTANT(target, ZMQ_SUB);
    #if ZMQ_VERSION_MAJOR == 3
    NODE_DEFINE_CONSTANT(target, ZMQ_XPUB);
    NODE_DEFINE_CONSTANT(target, ZMQ_XSUB);
    #endif
    NODE_DEFINE_CONSTANT(target, ZMQ_REQ);
    NODE_DEFINE_CONSTANT(target, ZMQ_XREQ);
    NODE_DEFINE_CONSTANT(target, ZMQ_REP);
    NODE_DEFINE_CONSTANT(target, ZMQ_XREP);
    NODE_DEFINE_CONSTANT(target, ZMQ_DEALER);
    NODE_DEFINE_CONSTANT(target, ZMQ_ROUTER);
    NODE_DEFINE_CONSTANT(target, ZMQ_PUSH);
    NODE_DEFINE_CONSTANT(target, ZMQ_PULL);
    NODE_DEFINE_CONSTANT(target, ZMQ_PAIR);

    #if ZMQ_VERSION_MAJOR == 2
    NODE_DEFINE_CONSTANT(target, ZMQ_HWM);
    NODE_DEFINE_CONSTANT(target, ZMQ_SWAP);
    #else
    NODE_DEFINE_CONSTANT(target, ZMQ_SNDHWM);
    NODE_DEFINE_CONSTANT(target, ZMQ_RCVHWM);
    #endif
    NODE_DEFINE_CONSTANT(target, ZMQ_AFFINITY);
    NODE_DEFINE_CONSTANT(target, ZMQ_IDENTITY);

    #ifdef ZMQ_LAST_ENDPOINT
    NODE_DEFINE_CONSTANT(target, ZMQ_LAST_ENDPOINT);
    #endif

    NODE_DEFINE_CONSTANT(target, ZMQ_SUBSCRIBE);
    NODE_DEFINE_CONSTANT(target, ZMQ_UNSUBSCRIBE);
    NODE_DEFINE_CONSTANT(target, ZMQ_RATE);
    NODE_DEFINE_CONSTANT(target, ZMQ_RECOVERY_IVL);
    #if ZMQ_VERSION_MAJOR == 2
    NODE_DEFINE_CONSTANT(target, ZMQ_MCAST_LOOP);
    #endif
    NODE_DEFINE_CONSTANT(target, ZMQ_SNDBUF);
    NODE_DEFINE_CONSTANT(target, ZMQ_RCVBUF);
    NODE_DEFINE_CONSTANT(target, ZMQ_RCVMORE);
    NODE_DEFINE_CONSTANT(target, ZMQ_FD);
    NODE_DEFINE_CONSTANT(target, ZMQ_EVENTS);
    NODE_DEFINE_CONSTANT(target, ZMQ_TYPE);
    NODE_DEFINE_CONSTANT(target, ZMQ_LINGER);
    NODE_DEFINE_CONSTANT(target, ZMQ_RECONNECT_IVL);
    NODE_DEFINE_CONSTANT(target, ZMQ_BACKLOG);
    #if ZMQ_VERSION_MAJOR > 2
    NODE_DEFINE_CONSTANT(target, ZMQ_TCP_KEEPALIVE);
    NODE_DEFINE_CONSTANT(target, ZMQ_TCP_KEEPALIVE_CNT);
    NODE_DEFINE_CONSTANT(target, ZMQ_TCP_KEEPALIVE_IDLE);
    NODE_DEFINE_CONSTANT(target, ZMQ_TCP_KEEPALIVE_INTVL);
    #endif

    NODE_DEFINE_CONSTANT(target, ZMQ_POLLIN);
    NODE_DEFINE_CONSTANT(target, ZMQ_POLLOUT);
    NODE_DEFINE_CONSTANT(target, ZMQ_POLLERR);

    NODE_DEFINE_CONSTANT(target, ZMQ_SNDMORE);
    #if ZMQ_VERSION_MAJOR == 2
    NODE_DEFINE_CONSTANT(target, ZMQ_NOBLOCK);
    #endif

    NODE_DEFINE_CONSTANT(target, STATE_READY);
    NODE_DEFINE_CONSTANT(target, STATE_BUSY);
    NODE_DEFINE_CONSTANT(target, STATE_CLOSED);

    NODE_SET_METHOD(target, "zmqVersion", ZmqVersion);

    Context::Initialize(target);
    Socket::Initialize(target);
  }
} // namespace zmq

// module

extern "C" void
init(Handle<Object> target) {
  zmq::Initialize(target);
}

NODE_MODULE(binding, init)<|MERGE_RESOLUTION|>--- conflicted
+++ resolved
@@ -435,13 +435,8 @@
         return socket->GetSockOpt<char*>(option);
       case ZMQ_EVENTS:
         return socket->GetSockOpt<uint32_t>(option);
-<<<<<<< HEAD
       case 23: /* ZMQ_SNDHWM */
       case 24: /* ZMQ_RCVHWM */
-=======
-      case 23:
-      case 24:
->>>>>>> 9c5de3d9
       case ZMQ_FD:
       case ZMQ_TYPE:
       case ZMQ_LINGER:
@@ -484,14 +479,12 @@
       case ZMQ_RECOVERY_IVL:
       case 10:
         return socket->SetSockOpt<int64_t>(option, args[1]);
-      case 23: /* ZMQ_SNDHWM */
-      case 24: /* ZMQ_RCVHWM */
       case ZMQ_IDENTITY:
       case ZMQ_SUBSCRIBE:
       case ZMQ_UNSUBSCRIBE:
         return socket->SetSockOpt<char*>(option, args[1]);
-      case 23:
-      case 24:
+      case 23: /* ZMQ_SNDHWM */
+      case 24: /* ZMQ_RCVHWM */
       case ZMQ_LINGER:
       case ZMQ_RECONNECT_IVL:
       case ZMQ_BACKLOG:
