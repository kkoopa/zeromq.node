--- conflicted
+++ resolved
@@ -475,12 +475,9 @@
   } catch (err) {
     this.emit('error', err);
   }
-<<<<<<< HEAD
-=======
 
   this._zmq.pending = this._outgoing.length;
 
->>>>>>> 69935659
   this._flushing = false;
 };
 
