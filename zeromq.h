--- conflicted
+++ resolved
@@ -83,15 +83,11 @@
     static int EIO_BindDone(eio_req *);
 
     static void FreeMessage(void *data, void *message);
-<<<<<<< HEAD
     static void FreeStringMessage(void *);
     static void FreeBufferMessage(void *);
 
-    static Socket * getSocket(const Arguments &);
-=======
     static Socket * GetSocket(const Arguments &);
     static Socket * GetSocket(const AccessorInfo& info);
->>>>>>> 68d4378e
 
     void *socket_;
     Context *context_;
