
<<<<<<< HEAD
TESTS = $(wildcard test/test.*.js)
=======
DOX = ./node_modules/.bin/dox
JADE = ./node_modules/.bin/jade
>>>>>>> e4ac29e3

binding.node: build binding.cc
	node-waf build

build:
	node-waf configure

test:
	@node test/run $(TESTS)

clean:
	node-waf clean

docs:
	$(DOX) < lib/index.js > docs/index.json
	$(JADE) < docs/template.jade -o "{comments:$$(cat docs/index.json)}" > docs/index.html

docclean:
	rm -fr docs/index.{json,html}

distclean:
	node-waf distclean

.PHONY: clean distclean test docs docclean<|MERGE_RESOLUTION|>--- conflicted
+++ resolved
@@ -1,10 +1,7 @@
 
-<<<<<<< HEAD
 TESTS = $(wildcard test/test.*.js)
-=======
 DOX = ./node_modules/.bin/dox
 JADE = ./node_modules/.bin/jade
->>>>>>> e4ac29e3
 
 binding.node: build binding.cc
 	node-waf build
